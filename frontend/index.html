<!DOCTYPE html>
<html lang="ko">
<head>
    <meta charset="UTF-8">
    <meta name="viewport" content="width=device-width, initial-scale=1.0">
    <title>JokboDude - Professional PDF Analysis Platform</title>
    <link href="https://fonts.googleapis.com/css2?family=Inter:wght@300;400;500;600;700&display=swap" rel="stylesheet">
<<<<<<< HEAD
    <link rel="stylesheet" href="/styles.css">
    
    
=======
    <link rel="stylesheet" href="styles.css">
    <style>
        :root {
            --primary: #5046e5;
            --primary-dark: #4338ca;
            --primary-light: #6366f1;
            --secondary: #06b6d4;
            --success: #10b981;
            --danger: #ef4444;
            --warning: #f59e0b;
            --dark: #1e293b;
            --gray-900: #0f172a;
            --gray-800: #1e293b;
            --gray-700: #334155;
            --gray-600: #475569;
            --gray-500: #64748b;
            --gray-400: #94a3b8;
            --gray-300: #cbd5e1;
            --gray-200: #e2e8f0;
            --gray-100: #f1f5f9;
            --gray-50: #f8fafc;
            --white: #ffffff;
            --shadow-sm: 0 1px 2px 0 rgb(0 0 0 / 0.05);
            --shadow: 0 1px 3px 0 rgb(0 0 0 / 0.1), 0 1px 2px -1px rgb(0 0 0 / 0.1);
            --shadow-md: 0 4px 6px -1px rgb(0 0 0 / 0.1), 0 2px 4px -2px rgb(0 0 0 / 0.1);
            --shadow-lg: 0 10px 15px -3px rgb(0 0 0 / 0.1), 0 4px 6px -4px rgb(0 0 0 / 0.1);
            --shadow-xl: 0 20px 25px -5px rgb(0 0 0 / 0.1), 0 8px 10px -6px rgb(0 0 0 / 0.1);
        }
        
        * {
            margin: 0;
            padding: 0;
            box-sizing: border-box;
        }
        
        body {
            font-family: 'Inter', -apple-system, BlinkMacSystemFont, 'Segoe UI', sans-serif;
            background: linear-gradient(135deg, #667eea 0%, #764ba2 100%);
            min-height: 100vh;
            color: var(--gray-900);
            line-height: 1.5;
        }
        
        .navbar {
            background: rgba(255, 255, 255, 0.95);
            backdrop-filter: blur(10px);
            padding: 1rem 2rem;
            box-shadow: var(--shadow-md);
            position: fixed;
            top: 0;
            left: 0;
            right: 0;
            z-index: 1000;
        }
        
        .navbar-content {
            max-width: 1200px;
            margin: 0 auto;
            display: flex;
            justify-content: space-between;
            align-items: center;
        }
        
        .logo {
            display: flex;
            align-items: center;
            gap: 0.75rem;
            font-size: 1.5rem;
            font-weight: 700;
            color: var(--primary);
        }
        
        .logo-icon {
            width: 40px;
            height: 40px;
            background: linear-gradient(135deg, var(--primary) 0%, var(--primary-dark) 100%);
            border-radius: 10px;
            display: flex;
            align-items: center;
            justify-content: center;
            color: white;
            font-size: 1.5rem;
        }
        
        .nav-links {
            display: flex;
            gap: 2rem;
            align-items: center;
        }
        
        .nav-link {
            color: var(--gray-600);
            text-decoration: none;
            font-weight: 500;
            transition: color 0.2s;
        }
        
        .nav-link:hover {
            color: var(--primary);
        }
        
        .main-container {
            margin-top: 100px;
            padding: 2rem;
            max-width: 1200px;
            margin-left: auto;
            margin-right: auto;
        }
        
        .hero-section {
            text-align: center;
            margin-bottom: 3rem;
            color: white;
        }
        
        .hero-title {
            font-size: 3rem;
            font-weight: 700;
            margin-bottom: 1rem;
            text-shadow: 0 2px 4px rgba(0,0,0,0.1);
        }
        
        .hero-subtitle {
            font-size: 1.25rem;
            opacity: 0.95;
            max-width: 600px;
            margin: 0 auto;
        }
        
        .app-card {
            background: white;
            border-radius: 10px;
            box-shadow: var(--shadow-xl);
            overflow: hidden;
        }
        
        .card-header {
            background: var(--gray-50);
            padding: 1.5rem 2rem;
            border-bottom: 1px solid var(--gray-200);
        }
        
        .card-title {
            font-size: 1.25rem;
            font-weight: 600;
            color: var(--gray-900);
            margin-bottom: 0.25rem;
        }
        
        .card-description {
            color: var(--gray-600);
            font-size: 0.875rem;
        }
        
        .card-body {
            padding: 2rem;
        }
        
        .tabs {
            display: flex;
            gap: 0.5rem;
            padding: 0.25rem;
            background: var(--gray-100);
            border-radius: 8px;
            margin-bottom: 2rem;
        }
        
        .tab {
            flex: 1;
            padding: 0.75rem 1.5rem;
            background: transparent;
            border: none;
            color: var(--gray-600);
            cursor: pointer;
            font-size: 0.95rem;
            font-weight: 500;
            border-radius: 8px;
            transition: all 0.2s;
        }
        
        .tab:hover {
            color: var(--gray-900);
        }
        
        .tab.active {
            background: white;
            color: var(--primary);
            box-shadow: var(--shadow-sm);
        }
        
        .tab-content {
            display: none;
            animation: fadeIn 0.3s ease-in-out;
        }
        
        .tab-content.active {
            display: block;
        }
        
        @keyframes fadeIn {
            from { opacity: 0; transform: translateY(10px); }
            to { opacity: 1; transform: translateY(0); }
        }
        
        .form-section {
            margin-bottom: 2rem;
        }
        
        .form-section-title {
            font-size: 0.875rem;
            font-weight: 600;
            color: var(--gray-700);
            margin-bottom: 0.75rem;
            text-transform: uppercase;
            letter-spacing: 0.025em;
        }
        
        .form-group {
            margin-bottom: 1.5rem;
        }
        
        label {
            display: block;
            margin-bottom: 0.5rem;
            color: var(--gray-700);
            font-weight: 500;
            font-size: 0.95rem;
        }
        
        .select-wrapper {
            position: relative;
        }
        
        .select-wrapper::after {
            content: '▼';
            position: absolute;
            right: 1rem;
            top: 50%;
            transform: translateY(-50%);
            pointer-events: none;
            color: var(--gray-500);
            font-size: 0.75rem;
        }
        
        select {
            width: 100%;
            padding: 0.75rem 1rem;
            padding-right: 2.5rem;
            border: 1px solid var(--gray-300);
            border-radius: 8px;
            font-size: 0.95rem;
            background: white;
            cursor: pointer;
            transition: all 0.2s;
            appearance: none;
        }
        
        select:focus {
            outline: none;
            border-color: var(--primary);
            box-shadow: 0 0 0 3px rgba(80, 70, 229, 0.1);
        }
        
        .file-upload-area {
            border: 2px dashed var(--gray-300);
            border-radius: 8px;
            padding: 2rem;
            text-align: center;
            transition: all 0.2s;
            cursor: pointer;
            background: var(--gray-50);
        }
        
        .file-upload-area:hover {
            border-color: var(--primary);
            background: var(--primary-light);
            background: rgba(80, 70, 229, 0.02);
        }
        
        .file-upload-area.active {
            border-color: var(--primary);
            background: rgba(80, 70, 229, 0.05);
        }
        
        .file-upload-icon {
            width: 48px;
            height: 48px;
            margin: 0 auto 1rem;
            background: var(--primary);
            background: linear-gradient(135deg, var(--primary) 0%, var(--primary-dark) 100%);
            border-radius: 8px;
            display: flex;
            align-items: center;
            justify-content: center;
            font-size: 1.5rem;
        }
        
        .file-upload-text {
            color: var(--gray-700);
            font-weight: 500;
            margin-bottom: 0.25rem;
        }
        
        .file-upload-hint {
            color: var(--gray-500);
            font-size: 0.875rem;
        }
        
        .file-list {
            margin-top: 1rem;
            text-align: left;
        }
        
        .file-item {
            display: flex;
            align-items: center;
            justify-content: space-between;
            padding: 0.5rem;
            background: white;
            border-radius: 6px;
            margin-bottom: 0.5rem;
            font-size: 0.875rem;
        }
        
        .file-name {
            color: var(--gray-700);
            font-weight: 500;
        }
        
        .file-size {
            color: var(--gray-500);
            font-size: 0.75rem;
        }
        
        .file-remove {
            color: var(--danger);
            cursor: pointer;
            padding: 0.25rem;
        }
        
        .submit-btn {
            width: 100%;
            padding: 1rem;
            background: linear-gradient(135deg, var(--primary) 0%, var(--primary-dark) 100%);
            color: white;
            border: none;
            border-radius: 8px;
            font-size: 1rem;
            font-weight: 600;
            cursor: pointer;
            transition: all 0.2s;
            display: flex;
            align-items: center;
            justify-content: center;
            gap: 0.5rem;
        }
        
        .submit-btn:hover:not(:disabled) {
            transform: translateY(-2px);
            box-shadow: 0 10px 20px rgba(80, 70, 229, 0.3);
        }
        
        .submit-btn:disabled {
            opacity: 0.5;
            cursor: not-allowed;
        }
        
        .status-section {
            margin-top: 2rem;
            padding-top: 2rem;
            border-top: 1px solid var(--gray-200);
        }
        
        .status-header {
            display: flex;
            align-items: center;
            justify-content: space-between;
            margin-bottom: 1rem;
        }
        
        .status-title {
            font-size: 1.125rem;
            font-weight: 600;
            color: var(--gray-900);
        }
        
        .status-badge {
            padding: 0.25rem 0.75rem;
            border-radius: 9999px;
            font-size: 0.75rem;
            font-weight: 600;
            text-transform: uppercase;
        }
        
        .status-badge.idle {
            background: var(--gray-100);
            color: var(--gray-600);
        }
        
        .status-badge.processing {
            background: var(--warning);
            background: rgba(245, 158, 11, 0.1);
            color: var(--warning);
        }
        
        .status-badge.success {
            background: rgba(16, 185, 129, 0.1);
            color: var(--success);
        }
        
        .status-badge.error {
            background: rgba(239, 68, 68, 0.1);
            color: var(--danger);
        }
        
        .status-content {
            padding: 1.5rem;
            background: var(--gray-50);
            border-radius: 8px;
            min-height: 100px;
            display: flex;
            align-items: center;
            justify-content: center;
        }
        
        .status-message {
            color: var(--gray-700);
            text-align: center;
        }
        
        .progress-bar {
            width: 100%;
            height: 8px;
            background: var(--gray-200);
            border-radius: 4px;
            overflow: hidden;
            margin: 0.5rem 0;
        }
        
        .progress-fill {
            height: 100%;
            background: linear-gradient(90deg, var(--primary) 0%, var(--primary-dark) 100%);
            border-radius: 4px;
            transition: width 0.3s ease;
        }
        
        .progress-wrapper {
            margin-top: 1rem;
            width: 100%;
            height: 8px;
            background: var(--gray-200);
            border-radius: 9999px;
            overflow: hidden;
        }
        
        .progress-fill {
            height: 100%;
            background: linear-gradient(90deg, var(--primary), var(--primary-dark));
            border-radius: 9999px;
            animation: pulse 2s ease-in-out infinite;
            width: 0%;
        }
        
        @keyframes pulse {
            0%, 100% { opacity: 1; }
            50% { opacity: 0.8; }
        }
        
        .loader {
            display: inline-block;
            width: 20px;
            height: 20px;
            border: 3px solid var(--gray-300);
            border-radius: 50%;
            border-top-color: var(--primary);
            animation: spin 1s ease-in-out infinite;
        }
        
        @keyframes spin {
            to { transform: rotate(360deg); }
        }
        
        .download-btn {
            display: inline-flex;
            align-items: center;
            gap: 0.5rem;
            padding: 0.75rem 1.5rem;
            background: var(--success);
            color: white;
            text-decoration: none;
            border-radius: 8px;
            font-weight: 500;
            transition: all 0.2s;
            margin-top: 1rem;
        }
        
        .download-btn:hover {
            background: #059669;
            transform: translateY(-2px);
            box-shadow: 0 10px 20px rgba(16, 185, 129, 0.3);
        }
        
        .error-message {
            color: var(--danger);
            font-size: 0.875rem;
            margin-top: 0.5rem;
            display: none;
        }
        
        .error-message.show {
            display: block;
        }
        
        .features-grid {
            display: grid;
            grid-template-columns: repeat(auto-fit, minmax(250px, 1fr));
            gap: 1rem;
            margin-top: 3rem;
            margin-bottom: 2rem;
        }
        
        .feature-card {
            background: rgba(255, 255, 255, 0.1);
            backdrop-filter: blur(10px);
            border: 1px solid rgba(255, 255, 255, 0.2);
            border-radius: 12px;
            padding: 1.5rem;
            color: white;
        }
        
        .feature-icon {
            width: 40px;
            height: 40px;
            background: rgba(255, 255, 255, 0.2);
            border-radius: 8px;
            display: flex;
            align-items: center;
            justify-content: center;
            margin-bottom: 1rem;
            font-size: 1.25rem;
        }
        
        .feature-title {
            font-weight: 600;
            margin-bottom: 0.5rem;
        }
        
        .feature-description {
            font-size: 0.875rem;
            opacity: 0.9;
        }

        input[type="file"] {
            display: none;
        }
        
        @media (max-width: 768px) {
            .hero-title {
                font-size: 2rem;
            }
            
            .main-container {
                padding: 1rem;
            }
            
            .card-body {
                padding: 1rem;
            }
            
            .features-grid {
                grid-template-columns: 1fr;
            }
        }
    </style>
    <style>
        /* Glassmorphism overrides */
        :root {
            --bg-start: #0f1226;
            --bg-end: #1b2340;
            --primary-2: #51e1ff;
            --glass: rgba(255, 255, 255, 0.08);
            --glass-strong: rgba(255, 255, 255, 0.14);
            --border: rgba(255, 255, 255, 0.18);
            --text: #ecf0ff;
            --muted: #b8c0ff;
        }
        body {
            color: var(--text);
            background: radial-gradient(1200px 800px at 10% -10%, #2c2d72 0%, transparent 55%),
                        radial-gradient(1200px 800px at 110% 10%, #2b5876 0%, transparent 55%),
                        linear-gradient(160deg, var(--bg-start), var(--bg-end));
        }
        /* removed grid background per request */
        .navbar { background: linear-gradient(180deg, rgba(15,18,38,0.65), rgba(15,18,38,0.35)); border-bottom: 1px solid var(--border); color: var(--text); }
        .logo { color: var(--text); }
        .logo-icon { background: linear-gradient(135deg, var(--primary) 0%, var(--primary-2) 100%); box-shadow: inset 0 0 12px rgba(255,255,255,0.25), 0 8px 20px rgba(81, 225, 255, 0.2); }
        .nav-link { color: var(--muted); }
        .nav-link:hover { color: var(--text); background: var(--glass); }
        .hero-section { color: var(--text); }
        .app-card { background: var(--glass); border: 1px solid var(--border); }
        .card-header { background: rgba(255,255,255,0.06); border-bottom: 1px solid var(--border); }
        .card-title { color: var(--text); }
        .card-description { color: var(--muted); }
        .tabs { background: rgba(255,255,255,0.06); border: 1px solid var(--border); }
        .tab { color: var(--muted); border: 1px solid transparent; }
        .tab:hover { color: var(--text); background: rgba(255,255,255,0.06); border-color: var(--border); }
        .tab.active { background: linear-gradient(180deg, rgba(255,255,255,0.14), rgba(255,255,255,0.06)); color: #fff; border-color: var(--border); }
        label { color: var(--text); }
        .select-wrapper::after { color: var(--muted); }
        select { background: rgba(10,12,28,0.35); color: var(--text); border: 1px solid var(--border); backdrop-filter: blur(6px); }
        .file-upload-area { background: rgba(255,255,255,0.06); border-color: var(--border); }
        .file-upload-area:hover { border-color: rgba(124,108,255,0.8); background: rgba(124,108,255,0.065); }
        .file-upload-area.active { border-color: var(--primary); background: rgba(124,108,255,0.09); }
        .file-upload-icon { background: linear-gradient(135deg, var(--primary) 0%, var(--primary-2) 100%); color: #0b1024; }
        .file-upload-text { color: var(--text); }
        .file-upload-hint { color: var(--muted); }
        .file-item { background: rgba(255,255,255,0.06); border: 1px solid var(--border); }
        .file-name { color: var(--text); }
        .file-size { color: var(--muted); }
        .submit-btn { background: linear-gradient(135deg, var(--primary) 0%, var(--primary-2) 100%); color: #0b1024; box-shadow: 0 18px 30px rgba(124,108,255,0.35); }
        .download-btn { background: linear-gradient(135deg, #9be7ff 0%, #7c6cff 100%); color: #0b1024; box-shadow: 0 12px 24px rgba(123,108,255,0.32); }
        .status-title { color: var(--text); }
        .status-badge { border: 1px solid var(--border); background: rgba(255,255,255,0.06); color: var(--muted); }
        .status-content { background: rgba(255,255,255,0.06); border: 1px solid var(--border); }
        .status-message { color: var(--muted); }
        .progress-bar { background: rgba(255,255,255,0.06); border: 1px solid var(--border); }
        .progress-fill { background: linear-gradient(90deg, var(--primary) 0%, var(--primary-2) 100%); }

        /* Toggle group for processing mode */
        .toggle-group {
            display: inline-flex;
            align-items: center;
            gap: 0;
            border: 1px solid var(--border);
            border-radius: 10px;
            overflow: hidden;
            background: rgba(255,255,255,0.06);
        }
        .toggle-option {
            padding: 0.5rem 0.9rem;
            background: transparent;
            color: var(--muted);
            border: none;
            border-right: 1px solid var(--border);
            cursor: pointer;
            font-weight: 600;
            letter-spacing: 0.02em;
        }
        .toggle-option:last-of-type { border-right: none; }
        .toggle-option.active {
            background: linear-gradient(180deg, rgba(255,255,255,0.16), rgba(255,255,255,0.08));
            color: var(--text);
            box-shadow: inset 0 0 0 1px var(--border);
        }
        .toggle-option.disabled { opacity: 0.45; cursor: not-allowed; }
        .toggle-note { margin-left: 0.6rem; color: var(--muted); font-size: 0.85rem; }
    </style>
>>>>>>> 49d4f56c
</head>
<body>
    <nav class="navbar">
        <div class="navbar-content">
            <div class="logo">
                <div class="logo-icon">🎓</div>
                <span>JokboDude</span>
            </div>
            <div class="nav-links">
                <div style="display:flex;align-items:center;gap:0.5rem;">
                    <input id="user_id_input" placeholder="User ID" style="padding:0.4rem 0.6rem;border-radius:6px;border:1px solid var(--border);background:rgba(255,255,255,0.08);color:var(--text);min-width:140px;" />
                    <button id="save_user_id_btn" class="tab" style="padding:0.4rem 0.8rem;">Save</button>
                    <button id="clear_cache_btn" class="tab" style="padding:0.4rem 0.8rem;" title="Clear cache and debug files">Clear Cache</button>
                </div>
                <a class="nav-link" href="/guide">Guide</a>
            </div>
        </div>
    </nav>
    
    
    <div class="main-container">
        <div class="hero-section">
            <h1 class="hero-title">AI-Powered PDF Analysis</h1>
            <p class="hero-subtitle">Transform your study materials with intelligent document analysis using Google Gemini AI</p>
        </div>
        
        <div class="features-grid">
            <div class="feature-card">
                <div class="feature-icon">🚀</div>
                <div class="feature-title">Fast Processing</div>
                <div class="feature-description">Analyze multiple PDFs simultaneously with our optimized processing engine</div>
            </div>
            <div class="feature-card">
                <div class="feature-icon">🎯</div>
                <div class="feature-title">Smart Matching</div>
                <div class="feature-description">AI automatically matches exam questions with relevant lecture content</div>
            </div>
            <div class="feature-card">
                <div class="feature-icon">💎</div>
                <div class="feature-title">Gemini Model</div>
                <div class="feature-description">Uses Gemini 2.5 Flash for balanced speed and quality</div>
            </div>
            <div class="feature-card">
                <div class="feature-icon">📊</div>
                <div class="feature-title">Detailed Analysis</div>
                <div class="feature-description">Get comprehensive explanations and relevance scores for each match</div>
            </div>
        </div>
        
        <div class="app-card">
            <div class="card-header">
                <h2 class="card-title">Start Your Analysis</h2>
                <p class="card-description">Upload your PDF files and let our AI do the work</p>
            </div>
            
            <div class="card-body">
                <div class="form-group" style="max-width:300px;margin-bottom:1rem;">
                    <label for="model_password">Model Password</label>
                    <input type="password" id="model_password" placeholder="Enter password to unlock Pro" style="width:100%;padding:0.5rem 1rem;border:1px solid var(--gray-300);border-radius:8px;" />
                </div>
                <div class="tabs">
                    <button class="tab active" onclick="switchTab('jokbo')">
                        Exam-Centric Analysis
                    </button>
                    <button class="tab" onclick="switchTab('lesson')">
                        Lecture-Centric Analysis
                    </button>
                    <button class="tab" onclick="switchTab('partial')">
                        Partial Jokbo
                    </button>
                </div>
                
                <!-- Jokbo-Centric Tab -->
                <div id="jokbo-tab" class="tab-content active">
                    <form id="jokboForm">
                        <div class="form-section">
                            <h3 class="form-section-title">Configuration</h3>
                            <div class="form-group">
                                <label for="jokbo_model">AI Model Selection</label>
                                <div class="select-wrapper">
                                    <select id="jokbo_model" name="model">
                                        <option value="flash" selected>Gemini 2.5 Flash - Balanced</option>
                                    </select>
                                </div>
                        </div>
                        <div class="form-group">
                            <label for="jokbo_min_rel">Minimum Relevance Score (0–110)</label>
                            <input id="jokbo_min_rel" type="number" min="0" max="110" value="70" style="width: 100%; padding: 0.75rem 1rem; border: 1px solid var(--gray-300); border-radius: 8px;" />
                            <div class="form-hint" style="color: var(--gray-500); font-size: 0.85rem; margin-top: 0.25rem;">Connections below this score will be excluded.</div>
                        </div>
                        <div class="form-group">
                            <label>Processing Mode</label>
                                <div class="toggle-group" id="jokbo_multi_api_group" aria-label="Processing mode">
                                    <button type="button" class="toggle-option" data-value="single">Single API</button>
                                    <button type="button" class="toggle-option" data-value="multi">Multi-API</button>
                                    <span class="toggle-note" id="jokbo_multi_api_note"></span>
                                </div>
                            </div>
                        </div>
                        
                        <div class="form-section">
                            <h3 class="form-section-title">File Upload</h3>
                            <div class="form-group">
                                <label>Exam PDF Files</label>
                                <input type="file" id="jokbo_files" multiple accept=".pdf">
                                <div class="file-upload-area" onclick="document.getElementById('jokbo_files').click()">
                                    <div class="file-upload-icon">📄</div>
                                    <div class="file-upload-text">Click to select exam PDFs</div>
                                    <div class="file-upload-hint">Maximum 50MB per file • Multiple files supported</div>
                                    <div class="file-list" id="jokbo_file_list"></div>
                                </div>
                                <div class="error-message" id="jokbo_error"></div>
                            </div>
                            
                            <div class="form-group">
                                <label>Lecture PDF Files</label>
                                <input type="file" id="jokbo_lesson_files" multiple accept=".pdf">
                                <div class="file-upload-area" onclick="document.getElementById('jokbo_lesson_files').click()">
                                    <div class="file-upload-icon">📚</div>
                                    <div class="file-upload-text">Click to select lecture PDFs</div>
                                    <div class="file-upload-hint">Maximum 50MB per file • Multiple files supported</div>
                                    <div class="file-list" id="jokbo_lesson_file_list"></div>
                                </div>
                                <div class="error-message" id="jokbo_lesson_error"></div>
                            </div>
                        </div>
                        
                        <button type="submit" class="submit-btn">
                            <span>Start Exam-Centric Analysis</span>
                            <span>→</span>
                        </button>
                    </form>
                </div>

                <!-- Lesson-Centric Tab -->
                <div id="lesson-tab" class="tab-content">
                    <form id="lessonForm">
                        <div class="form-section">
                            <h3 class="form-section-title">Configuration</h3>
                            <div class="form-group">
                                <label for="lesson_model">AI Model Selection</label>
                                <div class="select-wrapper">
                                    <select id="lesson_model" name="model">
                                        <option value="flash" selected>Gemini 2.5 Flash - Balanced</option>
                                    </select>
                                </div>
                            </div>
                            <div class="form-group">
                                <label for="lesson_min_rel">Minimum Relevance Score (0–110)</label>
                                <input id="lesson_min_rel" type="number" min="0" max="110" value="70" style="width: 100%; padding: 0.75rem 1rem; border: 1px solid var(--gray-300); border-radius: 8px;" />
                                <div class="form-hint" style="color: var(--gray-500); font-size: 0.85rem; margin-top: 0.25rem;">Connections below this score will be excluded.</div>
                            </div>
                            <div class="form-group">
                                <label>Processing Mode</label>
                                <div class="toggle-group" id="lesson_multi_api_group" aria-label="Processing mode">
                                    <button type="button" class="toggle-option" data-value="single">Single API</button>
                                    <button type="button" class="toggle-option" data-value="multi">Multi-API</button>
                                    <span class="toggle-note" id="lesson_multi_api_note"></span>
                                </div>
                            </div>
                        </div>
                        
                        <div class="form-section">
                            <h3 class="form-section-title">File Upload</h3>
                            <div class="form-group">
                                <label>Lecture PDF Files</label>
                                <input type="file" id="lesson_lesson_files" multiple accept=".pdf">
                                <div class="file-upload-area" onclick="document.getElementById('lesson_lesson_files').click()">
                                    <div class="file-upload-icon">📚</div>
                                    <div class="file-upload-text">Click to select lecture PDFs</div>
                                    <div class="file-upload-hint">Maximum 50MB per file • Multiple files supported</div>
                                    <div class="file-list" id="lesson_lesson_file_list"></div>
                                </div>
                                <div class="error-message" id="lesson_lesson_error"></div>
                            </div>
                            
                            <div class="form-group">
                                <label>Exam PDF Files</label>
                                <input type="file" id="lesson_jokbo_files" multiple accept=".pdf">
                                <div class="file-upload-area" onclick="document.getElementById('lesson_jokbo_files').click()">
                                    <div class="file-upload-icon">📄</div>
                                    <div class="file-upload-text">Click to select exam PDFs</div>
                                    <div class="file-upload-hint">Maximum 50MB per file • Multiple files supported</div>
                                    <div class="file-list" id="lesson_jokbo_file_list"></div>
                                </div>
                                <div class="error-message" id="lesson_jokbo_error"></div>
                            </div>
                        </div>
                        
                        <button type="submit" class="submit-btn">
                            <span>Start Lecture-Centric Analysis</span>
                            <span>→</span>
                        </button>
                    </form>
                </div>

                <!-- Partial Jokbo Tab -->
                <div id="partial-tab" class="tab-content">
                    <form id="partialForm">
                        <div class="form-section">
                            <h3 class="form-section-title">File Upload</h3>
                            <div class="form-group">
                                <label>Exam PDF Files</label>
                                <input type="file" id="partial_jokbo_files" multiple accept=".pdf">
                                <div class="file-upload-area" onclick="document.getElementById('partial_jokbo_files').click()">
                                    <div class="file-upload-icon">📄</div>
                                    <div class="file-upload-text">Click to select exam PDFs</div>
                                    <div class="file-list" id="partial_jokbo_file_list"></div>
                                </div>
                                <div class="error-message" id="partial_jokbo_error"></div>
                            </div>
                            <div class="form-group">
                                <label>Lecture PDF Files</label>
                                <input type="file" id="partial_lesson_files" multiple accept=".pdf">
                                <div class="file-upload-area" onclick="document.getElementById('partial_lesson_files').click()">
                                    <div class="file-upload-icon">📚</div>
                                    <div class="file-upload-text">Click to select lecture PDFs</div>
                                    <div class="file-list" id="partial_lesson_file_list"></div>
                                </div>
                                <div class="error-message" id="partial_lesson_error"></div>
                            </div>
                        </div>
                        <button type="submit" class="submit-btn">
                            <span>Create Partial Jokbo</span>
                            <span>→</span>
                        </button>
                    </form>
                </div>

                <div class="status-section">
                    <div class="status-header">
                        <h3 class="status-title">Processing Status</h3>
                        <span class="status-badge idle" id="status-badge">IDLE</span>
                    </div>
                    <div class="status-content" id="status-content">
                        <div class="status-message" id="status-message">
                            Ready to process your files
                        </div>
                    </div>
                </div>
            </div>
        </div>

        <div class="app-card" style="margin-top:1rem;">
            <div class="card-header">
                <h2 class="card-title">My Jobs</h2>
                <p class="card-description">View your recent jobs by User ID</p>
            </div>
            <div class="card-body">
                <button id="load_jobs_btn" class="tab" style="margin-bottom:1rem;">Load My Jobs</button>
                <div id="jobs_list" class="status-content" style="display:block;align-items:stretch;justify-content:flex-start;"></div>
            </div>
        </div>
    </div>
    
    <script>
        const MAX_FILE_SIZE = 50 * 1024 * 1024; // 50MB
        let JD_CONFIG = { multi_api_available: false, api_keys_count: 0 };
        let modelPassword = localStorage.getItem('jd_model_password') || '';
        // Staged file buckets to allow incremental adds and removals per input
        const stagedFiles = {
            'jokbo_files': [],
            'jokbo_lesson_files': [],
            'lesson_lesson_files': [],
            'lesson_jokbo_files': [],
            'partial_jokbo_files': [],
            'partial_lesson_files': []
        };

        // Initialize processing mode toggles with server capabilities
        async function initConfigAndToggles() {
            try {
                const res = await fetch('/config');
                if (res.ok) {
                    JD_CONFIG = await res.json();
                }
            } catch (e) { /* ignore; use defaults */ }

            initProcessingToggle(
                'jokbo_multi_api_group',
                'jokbo_multi_api_note',
                'jd_multi_api_jokbo',
                JD_CONFIG.multi_api_available,
                JD_CONFIG.api_keys_count
            );
            initProcessingToggle(
                'lesson_multi_api_group',
                'lesson_multi_api_note',
                'jd_multi_api_lesson',
                JD_CONFIG.multi_api_available,
                JD_CONFIG.api_keys_count
            );
        }

        function initProcessingToggle(groupId, noteId, storageKey, available, keysCount) {
            const group = document.getElementById(groupId);
            const note = document.getElementById(noteId);
            const [singleBtn, multiBtn] = group.querySelectorAll('.toggle-option');

            // Show availability note
            if (available) {
                note.textContent = `· ${keysCount} API keys available`;
                multiBtn.classList.remove('disabled');
            } else {
                note.textContent = '· Multi-API unavailable (1 key)';
                multiBtn.classList.add('disabled');
            }

            // Restore saved preference; default to available? true : false
            const saved = localStorage.getItem(storageKey);
            const preferMulti = saved !== null ? (saved === 'true') : !!available;
            setToggleActive(singleBtn, multiBtn, preferMulti && available);

            // Wire up clicks
            singleBtn.onclick = () => {
                setToggleActive(singleBtn, multiBtn, false);
                localStorage.setItem(storageKey, 'false');
            };
            multiBtn.onclick = () => {
                if (multiBtn.classList.contains('disabled')) return;
                setToggleActive(singleBtn, multiBtn, true);
                localStorage.setItem(storageKey, 'true');
            };
        }

        function setToggleActive(singleBtn, multiBtn, useMulti) {
            if (useMulti) {
                singleBtn.classList.remove('active');
                multiBtn.classList.add('active');
            } else {
                multiBtn.classList.remove('active');
                singleBtn.classList.add('active');
            }
        }

        function getMultiApiState(mode) {
            const groupId = mode === 'jokbo-centric' ? 'jokbo_multi_api_group' : 'lesson_multi_api_group';
            const group = document.getElementById(groupId);
            const [singleBtn, multiBtn] = group.querySelectorAll('.toggle-option');
            return multiBtn.classList.contains('active') && !multiBtn.classList.contains('disabled');
        }

        async function checkModelPassword() {
            const pwdInput = document.getElementById('model_password');
            const pw = (pwdInput.value || '').trim();
            try {
                const res = await fetch(`/config?password=${encodeURIComponent(pw)}`);
                const data = await res.json();
                const selects = [document.getElementById('jokbo_model'), document.getElementById('lesson_model')];
                const hasPro = data.models && data.models.includes('pro');
                for (const sel of selects) {
                    let opt = sel.querySelector('option[value="pro"]');
                    if (hasPro) {
                        if (!opt) {
                            sel.insertAdjacentHTML('beforeend', '<option value="pro">Gemini 2.5 Pro - Quality</option>');
                        }
                    } else if (opt) {
                        opt.remove();
                        if (sel.value === 'pro') sel.value = 'flash';
                    }
                }
                if (hasPro) {
                    modelPassword = pw;
                    localStorage.setItem('jd_model_password', pw);
                } else {
                    modelPassword = '';
                    localStorage.removeItem('jd_model_password');
                }
            } catch (e) {
                console.error('Password check failed', e);
            }
        }
        
        // Tab switching
        function switchTab(tabName) {
            document.querySelectorAll('.tab').forEach(tab => {
                tab.classList.remove('active');
            });
            event.target.classList.add('active');
            
            document.querySelectorAll('.tab-content').forEach(content => {
                content.classList.remove('active');
            });
            document.getElementById(`${tabName}-tab`).classList.add('active');
        }
        
        // File handling
        function formatFileSize(bytes) {
            if (bytes === 0) return '0 Bytes';
            const k = 1024;
            const sizes = ['Bytes', 'KB', 'MB', 'GB'];
            const i = Math.floor(Math.log(bytes) / Math.log(k));
            return Math.round(bytes / Math.pow(k, i) * 100) / 100 + ' ' + sizes[i];
        }
        
        function handleFileSelect(inputId, listId, errorId) {
            const input = document.getElementById(inputId);
            const fileList = document.getElementById(listId);
            const errorElement = document.getElementById(errorId);
            const uploadArea = input.nextElementSibling;
            
            fileList.innerHTML = '';
            errorElement.classList.remove('show');
            
            if (input.files.length === 0) {
                uploadArea.classList.remove('active');
                return;
            }
            
            uploadArea.classList.add('active');
            let hasError = false;
            
            Array.from(input.files).forEach((file, index) => {
                const fileItem = document.createElement('div');
                fileItem.className = 'file-item';
                
                const isOversized = file.size > MAX_FILE_SIZE;
                if (isOversized) hasError = true;
                
                fileItem.innerHTML = `
                    <div>
                        <span class="file-name">${file.name}</span>
                        <span class="file-size ${isOversized ? 'error' : ''}">${formatFileSize(file.size)}</span>
                    </div>
                `;
                
                fileList.appendChild(fileItem);
            });
            
            if (hasError) {
                errorElement.textContent = '⚠️ Some files exceed the 50MB limit';
                errorElement.classList.add('show');
            }
        }
        
        // Kick off config fetch and toggle init
        initConfigAndToggles();
        document.getElementById('model_password').addEventListener('input', checkModelPassword);
        if (modelPassword) {
            document.getElementById('model_password').value = modelPassword;
            checkModelPassword();
        }

        // Staged file selection helpers (allow multi-step add/remove)
        function addFilesToBucket(inputId, files, errorId) {
            const bucket = stagedFiles[inputId];
            const errorElement = document.getElementById(errorId);
            let hasError = false;
            for (const f of files) {
                if (f.size > MAX_FILE_SIZE) { hasError = true; continue; }
                const exists = bucket.some(b => b.name === f.name && b.size === f.size && b.lastModified === f.lastModified);
                if (!exists) bucket.push(f);
            }
            if (hasError) {
                errorElement.textContent = '⚠️ Some files exceeded 50MB and were skipped';
                errorElement.classList.add('show');
            } else {
                errorElement.classList.remove('show');
            }
        }
        function renderBucket(inputId, listId) {
            const input = document.getElementById(inputId);
            const uploadArea = input.nextElementSibling;
            const fileList = document.getElementById(listId);
            const bucket = stagedFiles[inputId] || [];
            fileList.innerHTML = '';
            if (bucket.length === 0) {
                uploadArea.classList.remove('active');
                return;
            }
            uploadArea.classList.add('active');
            bucket.forEach((file, index) => {
                const fileItem = document.createElement('div');
                fileItem.className = 'file-item';
                fileItem.innerHTML = `
                    <div>
                        <span class="file-name">${file.name}</span>
                        <span class="file-size">${(file.size/1024/1024).toFixed(2)} MB</span>
                    </div>
                    <button type="button" class="file-remove" data-bucket="${inputId}" data-index="${index}" title="Remove">✕</button>
                `;
                fileList.appendChild(fileItem);
            });
        }
        function handleFileSelectStaged(inputId, listId, errorId) {
            const input = document.getElementById(inputId);
            if (input.files && input.files.length > 0) {
                addFilesToBucket(inputId, Array.from(input.files), errorId);
                input.value = '';
            }
            renderBucket(inputId, listId);
        }
        function removeFileFromBucket(bucketId, index, listId) {
            const arr = stagedFiles[bucketId] || [];
            if (index >= 0 && index < arr.length) {
                arr.splice(index, 1);
                renderBucket(bucketId, listId);
            }
        }

        // Attach file handlers (use staged logic)
        document.getElementById('jokbo_files').addEventListener('change', () => 
            handleFileSelectStaged('jokbo_files', 'jokbo_file_list', 'jokbo_error'));
        document.getElementById('jokbo_lesson_files').addEventListener('change', () => 
            handleFileSelectStaged('jokbo_lesson_files', 'jokbo_lesson_file_list', 'jokbo_lesson_error'));
        document.getElementById('lesson_lesson_files').addEventListener('change', () => 
            handleFileSelectStaged('lesson_lesson_files', 'lesson_lesson_file_list', 'lesson_lesson_error'));
        document.getElementById('lesson_jokbo_files').addEventListener('change', () =>
            handleFileSelectStaged('lesson_jokbo_files', 'lesson_jokbo_file_list', 'lesson_jokbo_error'));
        document.getElementById('partial_jokbo_files').addEventListener('change', () =>
            handleFileSelectStaged('partial_jokbo_files', 'partial_jokbo_file_list', 'partial_jokbo_error'));
        document.getElementById('partial_lesson_files').addEventListener('change', () =>
            handleFileSelectStaged('partial_lesson_files', 'partial_lesson_file_list', 'partial_lesson_error'));
        // Removal handlers via event delegation
        document.getElementById('jokbo_file_list').addEventListener('click', (e) => {
            if (e.target && e.target.classList.contains('file-remove')) {
                removeFileFromBucket(e.target.dataset.bucket, parseInt(e.target.dataset.index, 10), 'jokbo_file_list');
            }
        });
        document.getElementById('jokbo_lesson_file_list').addEventListener('click', (e) => {
            if (e.target && e.target.classList.contains('file-remove')) {
                removeFileFromBucket(e.target.dataset.bucket, parseInt(e.target.dataset.index, 10), 'jokbo_lesson_file_list');
            }
        });
        document.getElementById('lesson_lesson_file_list').addEventListener('click', (e) => {
            if (e.target && e.target.classList.contains('file-remove')) {
                removeFileFromBucket(e.target.dataset.bucket, parseInt(e.target.dataset.index, 10), 'lesson_lesson_file_list');
            }
        });
        document.getElementById('lesson_jokbo_file_list').addEventListener('click', (e) => {
            if (e.target && e.target.classList.contains('file-remove')) {
                removeFileFromBucket(e.target.dataset.bucket, parseInt(e.target.dataset.index, 10), 'lesson_jokbo_file_list');
            }
        });
        document.getElementById('partial_jokbo_file_list').addEventListener('click', (e) => {
            if (e.target && e.target.classList.contains('file-remove')) {
                removeFileFromBucket(e.target.dataset.bucket, parseInt(e.target.dataset.index, 10), 'partial_jokbo_file_list');
            }
        });
        document.getElementById('partial_lesson_file_list').addEventListener('click', (e) => {
            if (e.target && e.target.classList.contains('file-remove')) {
                removeFileFromBucket(e.target.dataset.bucket, parseInt(e.target.dataset.index, 10), 'partial_lesson_file_list');
            }
        });
        
        // Form submission
        async function submitAnalysis(mode, jokboInputId, lessonInputId, model) {
            const statusBadge = document.getElementById('status-badge');
            const statusContent = document.getElementById('status-content');
            const statusMessage = document.getElementById('status-message');
            
            // Validate files from staged buckets (supports multi-step add/remove)
            const jokboFiles = stagedFiles[jokboInputId] || [];
            const lessonFiles = stagedFiles[lessonInputId] || [];
            
            if (jokboFiles.length === 0 || lessonFiles.length === 0) {
                statusBadge.className = 'status-badge error';
                statusBadge.textContent = 'ERROR';
                statusMessage.textContent = 'Please select both exam and lecture files';
                return;
            }
            
            // Check file sizes
            for (let file of [...jokboFiles, ...lessonFiles]) {
                if (file.size > MAX_FILE_SIZE) {
                    statusBadge.className = 'status-badge error';
                    statusBadge.textContent = 'ERROR';
                    statusMessage.textContent = 'Please remove files larger than 50MB';
                    return;
                }
            }
            
            // Update status
            statusBadge.className = 'status-badge processing';
            statusBadge.textContent = 'UPLOADING';
            statusContent.innerHTML = `
                <div>
                    <div class="loader"></div>
                    <div class="status-message" style="margin-top: 1rem">Uploading files...</div>
                    <div class="progress-wrapper">
                        <div class="progress-bar">
                            <div class="progress-fill" style="width: 30%"></div>
                        </div>
                    </div>
                </div>
            `;
            
            const formData = new FormData();
            for (const file of jokboFiles) {
                formData.append('jokbo_files', file);
            }
            for (const file of lessonFiles) {
                formData.append('lesson_files', file);
            }

            try {
                const multiApi = mode === 'partial-jokbo' ? false : getMultiApiState(mode);
                const minRel = mode === 'partial-jokbo'
                    ? 0
                    : (() => {
                        const v = mode === 'jokbo-centric' ? document.getElementById('jokbo_min_rel').value : document.getElementById('lesson_min_rel').value;
                        const n = parseInt(v, 10);
                        if (isNaN(n)) return 70;
                        return Math.max(0, Math.min(n, 110));
                    })();
                const userId = (localStorage.getItem('jd_user_id') || '').trim();
                const userParam = userId ? `&user_id=${encodeURIComponent(userId)}` : '';
                // Send multi_api and min_relevance only for existing modes
                if (mode !== 'partial-jokbo') {
                    formData.append('multi_api', multiApi ? 'true' : 'false');
                    formData.append('min_relevance', String(minRel));
                }
                const pwdParam = (modelPassword && mode !== 'partial-jokbo') ? `&password=${encodeURIComponent(modelPassword)}` : '';
                const response = await fetch(`/analyze/${mode}?model=${model}&multi_api=${multiApi}&min_relevance=${minRel}${userParam}${pwdParam}`, {
                    method: 'POST',
                    body: formData
                });
                
                if (!response.ok) {
                    const error = await response.json();
                    throw new Error(error.detail || 'Upload failed');
                }
                
                const data = await response.json();
                
                statusBadge.textContent = 'PROCESSING';
                const modeText = multiApi ? 'Multi-API' : 'Single API';
                statusContent.innerHTML = `
                    <div>
                        <div class="loader"></div>
                        <div class="status-message" style="margin-top: 1rem">
                            ${modeText} · ${model.toUpperCase()}<br>
                            <small style="color: var(--gray-500)">Job ID: ${data.job_id}</small>
                        </div>
                        <div class="progress-wrapper">
                            <div class="progress-bar">
                                <div class="progress-fill" style="width: 60%"></div>
                            </div>
                        </div>
                    </div>
                `;
                
                // Start checking status
                checkStatus(data.task_id, data.job_id);
                
            } catch (error) {
                statusBadge.className = 'status-badge error';
                statusBadge.textContent = 'ERROR';
                statusContent.innerHTML = `
                    <div class="status-message">
                        ❌ ${error.message}
                    </div>
                `;
            }
        }
        
        async function checkStatus(taskId, jobId) {
            const statusBadge = document.getElementById('status-badge');
            const statusContent = document.getElementById('status-content');
            
            const interval = setInterval(async () => {
                try {
                    // Check progress first
                    try {
                        const progressRes = await fetch(`/progress/${jobId}`);
                        if (progressRes.ok) {
                            const progressData = await progressRes.json();
                            const chunks = progressData.total_chunks ? ` · ${progressData.completed_chunks||0}/${progressData.total_chunks} chunks` : '';
                            const etaSecs = (progressData.eta_seconds && progressData.eta_seconds > 0) ? Math.round(progressData.eta_seconds) : null;
                            const etaText = etaSecs ? ` · ETA ${new Date(etaSecs*1000).toISOString().substr(11,8)}` : '';
                            statusContent.innerHTML = `
                                <div class="status-message">
                                    <div style="margin-bottom: 0.5rem;">${progressData.message || ''}</div>
                                    <div class="progress-bar">
                                        <div class="progress-fill" style="width: ${progressData.progress||0}%"></div>
                                    </div>
                                    <div style="margin-top: 0.25rem; font-size: 0.875rem; color: #666;">
                                        ${(progressData.progress||0)}% 완료${chunks}${etaText}
                                    </div>
                                </div>
                            `;
                        }
                    } catch (e) {
                        // Progress endpoint might not be available yet
                    }
                    
                    const res = await fetch(`/status/${taskId}`);
                    const data = await res.json();
                    
                    if (data.status === 'SUCCESS') {
                        clearInterval(interval);
                        statusBadge.className = 'status-badge success';
                        statusBadge.textContent = 'COMPLETED';
                        
                        // Get list of files
                        const filesRes = await fetch(`/results/${jobId}`);
                        let downloadLinks = '';
                        
                        if (filesRes.ok) {
                            const filesData = await filesRes.json();
                            for (const filename of filesData.files) {
                                downloadLinks += `
                                    <a href="/result/${jobId}/${filename}" class="download-btn" target="_blank">
                                        <span>📥</span>
                                        <span>Download ${filename}</span>
                                    </a>
                                `;
                            }
                        } else {
                            downloadLinks = `
                                <a href="/result/${jobId}" class="download-btn" target="_blank">
                                    <span>📥</span>
                                    <span>Download Result</span>
                                </a>
                            `;
                        }
                        
                        statusContent.innerHTML = `
                            <div>
                                <div class="status-message">
                                    ✅ Analysis completed successfully!<br>
                                    <small style="color: var(--gray-500)">Job ID: ${jobId}</small>
                                </div>
                                ${downloadLinks}
                            </div>
                        `;
                        
                    } else if (data.status === 'FAILURE') {
                        clearInterval(interval);
                        statusBadge.className = 'status-badge error';
                        statusBadge.textContent = 'FAILED';
                        statusContent.innerHTML = `
                            <div class="status-message">
                                ❌ Analysis failed: ${data.error || 'Unknown error'}
                            </div>
                        `;
                    }
                } catch (error) {
                    clearInterval(interval);
                    statusBadge.className = 'status-badge error';
                    statusBadge.textContent = 'ERROR';
                    statusContent.innerHTML = `
                        <div class="status-message">
                            ❌ Connection error: ${error.message}
                        </div>
                    `;
                }
            }, 3000);
        }
        
        // Form handlers
        document.getElementById('jokboForm').addEventListener('submit', async (e) => {
            e.preventDefault();
            const model = document.getElementById('jokbo_model').value;
            await submitAnalysis('jokbo-centric', 'jokbo_files', 'jokbo_lesson_files', model);
        });
        
        document.getElementById('lessonForm').addEventListener('submit', async (e) => {
            e.preventDefault();
            const model = document.getElementById('lesson_model').value;
            await submitAnalysis('lesson-centric', 'lesson_jokbo_files', 'lesson_lesson_files', model);
        });

        document.getElementById('partialForm').addEventListener('submit', async (e) => {
            e.preventDefault();
            await submitAnalysis('partial-jokbo', 'partial_jokbo_files', 'partial_lesson_files', 'flash');
        });

        // Admin cleanup: POST /admin/cleanup with optional older-than filter
        async function adminCleanup(olderHours = null) {
            try {
                const params = new URLSearchParams();
                params.set('clear_cache', 'true');
                params.set('clear_debug', 'true');
                params.set('clear_temp_sessions', 'true');
                if (olderHours && olderHours > 0) params.set('older_than_hours', String(olderHours));
                const res = await fetch(`/admin/cleanup?${params.toString()}`, { method: 'POST' });
                if (!res.ok) throw new Error('Cleanup request failed');
                const data = await res.json();
                alert('Cleanup done. Details: ' + JSON.stringify(data));
            } catch (e) {
                alert('Cleanup error: ' + e.message);
            }
        }
        document.getElementById('clear_cache_btn').addEventListener('click', (e) => {
            e.preventDefault();
            const older = prompt('Delete only files older than N hours? (Leave empty for all)', '');
            const n = older ? parseInt(older, 10) : null;
            adminCleanup(isNaN(n) ? null : n);
        });

        // User ID handling
        const userInput = document.getElementById('user_id_input');
        const saveBtn = document.getElementById('save_user_id_btn');
        const saved = localStorage.getItem('jd_user_id') || '';
        if (saved) userInput.value = saved;
        saveBtn.addEventListener('click', () => {
            const val = userInput.value.trim();
            if (val) localStorage.setItem('jd_user_id', val);
        });

        // Load My Jobs
        document.getElementById('load_jobs_btn').addEventListener('click', async () => {
            const userId = (localStorage.getItem('jd_user_id') || '').trim();
            const list = document.getElementById('jobs_list');
            if (!userId) {
                list.innerHTML = '<div class="status-message">Please set your User ID first.</div>';
                return;
            }
            list.innerHTML = '<div class="status-message">Loading...</div>';
            try {
                const res = await fetch(`/user/${encodeURIComponent(userId)}/jobs`);
                const data = await res.json();
                if (!data.jobs || data.jobs.length === 0) {
                    list.innerHTML = '<div class="status-message">No jobs found.</div>';
                    return;
                }
                let html = '';
                for (const j of data.jobs) {
                    const prog = j.progress || {};
                    const pct = prog.progress || 0;
                    const chunks = (prog.total_chunks ? `${prog.completed_chunks||0}/${prog.total_chunks} chunks` : '');
                    let files = '';
                    for (const f of (j.files||[])) {
                        const ef = encodeURIComponent(f);
                        files += `<div style="display:flex;gap:0.4rem;align-items:center;">`+
                                 `<a class="download-btn" style="margin-top:0.5rem;" href="/result/${j.job_id}/${ef}" target="_blank">📥 ${f}</a>`+
                                 `<button style="margin-top:0.5rem;padding:0.4rem 0.6rem;border:1px solid var(--border);background:rgba(255,255,255,0.06);border-radius:6px;color:var(--muted);cursor:pointer;" onclick="deleteResult('${j.job_id}','${ef}')">🗑️ Delete</button>`+
                                 `</div>`;
                    }
                    const canCancel = (j.status === 'PENDING' || j.status === 'STARTED' || j.status === 'RETRY');
                    html += `
                        <div style="padding:1rem;border-bottom:1px solid var(--border);">
                            <div class="status-message" style="text-align:left;">
                                <div><b>Job:</b> ${j.job_id} · <b>Status:</b> ${j.status}</div>
                                <div class="progress-bar" style="margin:0.4rem 0;">
                                    <div class="progress-fill" style="width:${pct}%"></div>
                                </div>
                                <div style="font-size:0.875rem;color:#666;">${pct}% ${chunks}</div>
                                <div style="margin-top:0.5rem;display:flex;gap:0.5rem;flex-wrap:wrap;">${files}</div>
                                <div style="margin-top:0.75rem;display:flex;gap:0.5rem;flex-wrap:wrap;">
                                    ${canCancel ? `<button style="padding:0.5rem 0.8rem;border:1px solid var(--border);background:rgba(255,255,255,0.06);border-radius:6px;color:var(--muted);cursor:pointer;" onclick="cancelJob('${j.job_id}')">⏹️ Cancel</button>` : ''}
                                    <button style="padding:0.5rem 0.8rem;border:1px solid var(--border);background:rgba(255,255,255,0.06);border-radius:6px;color:var(--muted);cursor:pointer;" onclick="deleteJob('${j.job_id}')">🧹 Delete Job</button>
                                </div>
                            </div>
                        </div>
                    `;
                }
                list.innerHTML = html;
            } catch (e) {
                list.innerHTML = `<div class="status-message">Failed to load jobs: ${e.message}</div>`;
            }
        });
        async function cancelJob(jobId) {
            try {
                await fetch(`/jobs/${jobId}/cancel`, { method: 'POST' });
                document.getElementById('load_jobs_btn').click();
            } catch (e) {
                alert('Failed to cancel: ' + e.message);
            }
        }
        async function deleteJob(jobId) {
            if (!confirm('Delete this job and its results?')) return;
            try {
                await fetch(`/jobs/${jobId}`, { method: 'DELETE' });
                document.getElementById('load_jobs_btn').click();
            } catch (e) {
                alert('Failed to delete: ' + e.message);
            }
        }
        async function deleteResult(jobId, filename) {
            if (!confirm('Delete this result file?')) return;
            try {
                await fetch(`/result/${jobId}/${filename}`, { method: 'DELETE' });
                document.getElementById('load_jobs_btn').click();
            } catch (e) {
                alert('Failed to delete file: ' + e.message);
            }
        }
    </script>
</body>
</html><|MERGE_RESOLUTION|>--- conflicted
+++ resolved
@@ -5,669 +5,7 @@
     <meta name="viewport" content="width=device-width, initial-scale=1.0">
     <title>JokboDude - Professional PDF Analysis Platform</title>
     <link href="https://fonts.googleapis.com/css2?family=Inter:wght@300;400;500;600;700&display=swap" rel="stylesheet">
-<<<<<<< HEAD
-    <link rel="stylesheet" href="/styles.css">
-    
-    
-=======
-    <link rel="stylesheet" href="styles.css">
-    <style>
-        :root {
-            --primary: #5046e5;
-            --primary-dark: #4338ca;
-            --primary-light: #6366f1;
-            --secondary: #06b6d4;
-            --success: #10b981;
-            --danger: #ef4444;
-            --warning: #f59e0b;
-            --dark: #1e293b;
-            --gray-900: #0f172a;
-            --gray-800: #1e293b;
-            --gray-700: #334155;
-            --gray-600: #475569;
-            --gray-500: #64748b;
-            --gray-400: #94a3b8;
-            --gray-300: #cbd5e1;
-            --gray-200: #e2e8f0;
-            --gray-100: #f1f5f9;
-            --gray-50: #f8fafc;
-            --white: #ffffff;
-            --shadow-sm: 0 1px 2px 0 rgb(0 0 0 / 0.05);
-            --shadow: 0 1px 3px 0 rgb(0 0 0 / 0.1), 0 1px 2px -1px rgb(0 0 0 / 0.1);
-            --shadow-md: 0 4px 6px -1px rgb(0 0 0 / 0.1), 0 2px 4px -2px rgb(0 0 0 / 0.1);
-            --shadow-lg: 0 10px 15px -3px rgb(0 0 0 / 0.1), 0 4px 6px -4px rgb(0 0 0 / 0.1);
-            --shadow-xl: 0 20px 25px -5px rgb(0 0 0 / 0.1), 0 8px 10px -6px rgb(0 0 0 / 0.1);
-        }
-        
-        * {
-            margin: 0;
-            padding: 0;
-            box-sizing: border-box;
-        }
-        
-        body {
-            font-family: 'Inter', -apple-system, BlinkMacSystemFont, 'Segoe UI', sans-serif;
-            background: linear-gradient(135deg, #667eea 0%, #764ba2 100%);
-            min-height: 100vh;
-            color: var(--gray-900);
-            line-height: 1.5;
-        }
-        
-        .navbar {
-            background: rgba(255, 255, 255, 0.95);
-            backdrop-filter: blur(10px);
-            padding: 1rem 2rem;
-            box-shadow: var(--shadow-md);
-            position: fixed;
-            top: 0;
-            left: 0;
-            right: 0;
-            z-index: 1000;
-        }
-        
-        .navbar-content {
-            max-width: 1200px;
-            margin: 0 auto;
-            display: flex;
-            justify-content: space-between;
-            align-items: center;
-        }
-        
-        .logo {
-            display: flex;
-            align-items: center;
-            gap: 0.75rem;
-            font-size: 1.5rem;
-            font-weight: 700;
-            color: var(--primary);
-        }
-        
-        .logo-icon {
-            width: 40px;
-            height: 40px;
-            background: linear-gradient(135deg, var(--primary) 0%, var(--primary-dark) 100%);
-            border-radius: 10px;
-            display: flex;
-            align-items: center;
-            justify-content: center;
-            color: white;
-            font-size: 1.5rem;
-        }
-        
-        .nav-links {
-            display: flex;
-            gap: 2rem;
-            align-items: center;
-        }
-        
-        .nav-link {
-            color: var(--gray-600);
-            text-decoration: none;
-            font-weight: 500;
-            transition: color 0.2s;
-        }
-        
-        .nav-link:hover {
-            color: var(--primary);
-        }
-        
-        .main-container {
-            margin-top: 100px;
-            padding: 2rem;
-            max-width: 1200px;
-            margin-left: auto;
-            margin-right: auto;
-        }
-        
-        .hero-section {
-            text-align: center;
-            margin-bottom: 3rem;
-            color: white;
-        }
-        
-        .hero-title {
-            font-size: 3rem;
-            font-weight: 700;
-            margin-bottom: 1rem;
-            text-shadow: 0 2px 4px rgba(0,0,0,0.1);
-        }
-        
-        .hero-subtitle {
-            font-size: 1.25rem;
-            opacity: 0.95;
-            max-width: 600px;
-            margin: 0 auto;
-        }
-        
-        .app-card {
-            background: white;
-            border-radius: 10px;
-            box-shadow: var(--shadow-xl);
-            overflow: hidden;
-        }
-        
-        .card-header {
-            background: var(--gray-50);
-            padding: 1.5rem 2rem;
-            border-bottom: 1px solid var(--gray-200);
-        }
-        
-        .card-title {
-            font-size: 1.25rem;
-            font-weight: 600;
-            color: var(--gray-900);
-            margin-bottom: 0.25rem;
-        }
-        
-        .card-description {
-            color: var(--gray-600);
-            font-size: 0.875rem;
-        }
-        
-        .card-body {
-            padding: 2rem;
-        }
-        
-        .tabs {
-            display: flex;
-            gap: 0.5rem;
-            padding: 0.25rem;
-            background: var(--gray-100);
-            border-radius: 8px;
-            margin-bottom: 2rem;
-        }
-        
-        .tab {
-            flex: 1;
-            padding: 0.75rem 1.5rem;
-            background: transparent;
-            border: none;
-            color: var(--gray-600);
-            cursor: pointer;
-            font-size: 0.95rem;
-            font-weight: 500;
-            border-radius: 8px;
-            transition: all 0.2s;
-        }
-        
-        .tab:hover {
-            color: var(--gray-900);
-        }
-        
-        .tab.active {
-            background: white;
-            color: var(--primary);
-            box-shadow: var(--shadow-sm);
-        }
-        
-        .tab-content {
-            display: none;
-            animation: fadeIn 0.3s ease-in-out;
-        }
-        
-        .tab-content.active {
-            display: block;
-        }
-        
-        @keyframes fadeIn {
-            from { opacity: 0; transform: translateY(10px); }
-            to { opacity: 1; transform: translateY(0); }
-        }
-        
-        .form-section {
-            margin-bottom: 2rem;
-        }
-        
-        .form-section-title {
-            font-size: 0.875rem;
-            font-weight: 600;
-            color: var(--gray-700);
-            margin-bottom: 0.75rem;
-            text-transform: uppercase;
-            letter-spacing: 0.025em;
-        }
-        
-        .form-group {
-            margin-bottom: 1.5rem;
-        }
-        
-        label {
-            display: block;
-            margin-bottom: 0.5rem;
-            color: var(--gray-700);
-            font-weight: 500;
-            font-size: 0.95rem;
-        }
-        
-        .select-wrapper {
-            position: relative;
-        }
-        
-        .select-wrapper::after {
-            content: '▼';
-            position: absolute;
-            right: 1rem;
-            top: 50%;
-            transform: translateY(-50%);
-            pointer-events: none;
-            color: var(--gray-500);
-            font-size: 0.75rem;
-        }
-        
-        select {
-            width: 100%;
-            padding: 0.75rem 1rem;
-            padding-right: 2.5rem;
-            border: 1px solid var(--gray-300);
-            border-radius: 8px;
-            font-size: 0.95rem;
-            background: white;
-            cursor: pointer;
-            transition: all 0.2s;
-            appearance: none;
-        }
-        
-        select:focus {
-            outline: none;
-            border-color: var(--primary);
-            box-shadow: 0 0 0 3px rgba(80, 70, 229, 0.1);
-        }
-        
-        .file-upload-area {
-            border: 2px dashed var(--gray-300);
-            border-radius: 8px;
-            padding: 2rem;
-            text-align: center;
-            transition: all 0.2s;
-            cursor: pointer;
-            background: var(--gray-50);
-        }
-        
-        .file-upload-area:hover {
-            border-color: var(--primary);
-            background: var(--primary-light);
-            background: rgba(80, 70, 229, 0.02);
-        }
-        
-        .file-upload-area.active {
-            border-color: var(--primary);
-            background: rgba(80, 70, 229, 0.05);
-        }
-        
-        .file-upload-icon {
-            width: 48px;
-            height: 48px;
-            margin: 0 auto 1rem;
-            background: var(--primary);
-            background: linear-gradient(135deg, var(--primary) 0%, var(--primary-dark) 100%);
-            border-radius: 8px;
-            display: flex;
-            align-items: center;
-            justify-content: center;
-            font-size: 1.5rem;
-        }
-        
-        .file-upload-text {
-            color: var(--gray-700);
-            font-weight: 500;
-            margin-bottom: 0.25rem;
-        }
-        
-        .file-upload-hint {
-            color: var(--gray-500);
-            font-size: 0.875rem;
-        }
-        
-        .file-list {
-            margin-top: 1rem;
-            text-align: left;
-        }
-        
-        .file-item {
-            display: flex;
-            align-items: center;
-            justify-content: space-between;
-            padding: 0.5rem;
-            background: white;
-            border-radius: 6px;
-            margin-bottom: 0.5rem;
-            font-size: 0.875rem;
-        }
-        
-        .file-name {
-            color: var(--gray-700);
-            font-weight: 500;
-        }
-        
-        .file-size {
-            color: var(--gray-500);
-            font-size: 0.75rem;
-        }
-        
-        .file-remove {
-            color: var(--danger);
-            cursor: pointer;
-            padding: 0.25rem;
-        }
-        
-        .submit-btn {
-            width: 100%;
-            padding: 1rem;
-            background: linear-gradient(135deg, var(--primary) 0%, var(--primary-dark) 100%);
-            color: white;
-            border: none;
-            border-radius: 8px;
-            font-size: 1rem;
-            font-weight: 600;
-            cursor: pointer;
-            transition: all 0.2s;
-            display: flex;
-            align-items: center;
-            justify-content: center;
-            gap: 0.5rem;
-        }
-        
-        .submit-btn:hover:not(:disabled) {
-            transform: translateY(-2px);
-            box-shadow: 0 10px 20px rgba(80, 70, 229, 0.3);
-        }
-        
-        .submit-btn:disabled {
-            opacity: 0.5;
-            cursor: not-allowed;
-        }
-        
-        .status-section {
-            margin-top: 2rem;
-            padding-top: 2rem;
-            border-top: 1px solid var(--gray-200);
-        }
-        
-        .status-header {
-            display: flex;
-            align-items: center;
-            justify-content: space-between;
-            margin-bottom: 1rem;
-        }
-        
-        .status-title {
-            font-size: 1.125rem;
-            font-weight: 600;
-            color: var(--gray-900);
-        }
-        
-        .status-badge {
-            padding: 0.25rem 0.75rem;
-            border-radius: 9999px;
-            font-size: 0.75rem;
-            font-weight: 600;
-            text-transform: uppercase;
-        }
-        
-        .status-badge.idle {
-            background: var(--gray-100);
-            color: var(--gray-600);
-        }
-        
-        .status-badge.processing {
-            background: var(--warning);
-            background: rgba(245, 158, 11, 0.1);
-            color: var(--warning);
-        }
-        
-        .status-badge.success {
-            background: rgba(16, 185, 129, 0.1);
-            color: var(--success);
-        }
-        
-        .status-badge.error {
-            background: rgba(239, 68, 68, 0.1);
-            color: var(--danger);
-        }
-        
-        .status-content {
-            padding: 1.5rem;
-            background: var(--gray-50);
-            border-radius: 8px;
-            min-height: 100px;
-            display: flex;
-            align-items: center;
-            justify-content: center;
-        }
-        
-        .status-message {
-            color: var(--gray-700);
-            text-align: center;
-        }
-        
-        .progress-bar {
-            width: 100%;
-            height: 8px;
-            background: var(--gray-200);
-            border-radius: 4px;
-            overflow: hidden;
-            margin: 0.5rem 0;
-        }
-        
-        .progress-fill {
-            height: 100%;
-            background: linear-gradient(90deg, var(--primary) 0%, var(--primary-dark) 100%);
-            border-radius: 4px;
-            transition: width 0.3s ease;
-        }
-        
-        .progress-wrapper {
-            margin-top: 1rem;
-            width: 100%;
-            height: 8px;
-            background: var(--gray-200);
-            border-radius: 9999px;
-            overflow: hidden;
-        }
-        
-        .progress-fill {
-            height: 100%;
-            background: linear-gradient(90deg, var(--primary), var(--primary-dark));
-            border-radius: 9999px;
-            animation: pulse 2s ease-in-out infinite;
-            width: 0%;
-        }
-        
-        @keyframes pulse {
-            0%, 100% { opacity: 1; }
-            50% { opacity: 0.8; }
-        }
-        
-        .loader {
-            display: inline-block;
-            width: 20px;
-            height: 20px;
-            border: 3px solid var(--gray-300);
-            border-radius: 50%;
-            border-top-color: var(--primary);
-            animation: spin 1s ease-in-out infinite;
-        }
-        
-        @keyframes spin {
-            to { transform: rotate(360deg); }
-        }
-        
-        .download-btn {
-            display: inline-flex;
-            align-items: center;
-            gap: 0.5rem;
-            padding: 0.75rem 1.5rem;
-            background: var(--success);
-            color: white;
-            text-decoration: none;
-            border-radius: 8px;
-            font-weight: 500;
-            transition: all 0.2s;
-            margin-top: 1rem;
-        }
-        
-        .download-btn:hover {
-            background: #059669;
-            transform: translateY(-2px);
-            box-shadow: 0 10px 20px rgba(16, 185, 129, 0.3);
-        }
-        
-        .error-message {
-            color: var(--danger);
-            font-size: 0.875rem;
-            margin-top: 0.5rem;
-            display: none;
-        }
-        
-        .error-message.show {
-            display: block;
-        }
-        
-        .features-grid {
-            display: grid;
-            grid-template-columns: repeat(auto-fit, minmax(250px, 1fr));
-            gap: 1rem;
-            margin-top: 3rem;
-            margin-bottom: 2rem;
-        }
-        
-        .feature-card {
-            background: rgba(255, 255, 255, 0.1);
-            backdrop-filter: blur(10px);
-            border: 1px solid rgba(255, 255, 255, 0.2);
-            border-radius: 12px;
-            padding: 1.5rem;
-            color: white;
-        }
-        
-        .feature-icon {
-            width: 40px;
-            height: 40px;
-            background: rgba(255, 255, 255, 0.2);
-            border-radius: 8px;
-            display: flex;
-            align-items: center;
-            justify-content: center;
-            margin-bottom: 1rem;
-            font-size: 1.25rem;
-        }
-        
-        .feature-title {
-            font-weight: 600;
-            margin-bottom: 0.5rem;
-        }
-        
-        .feature-description {
-            font-size: 0.875rem;
-            opacity: 0.9;
-        }
-
-        input[type="file"] {
-            display: none;
-        }
-        
-        @media (max-width: 768px) {
-            .hero-title {
-                font-size: 2rem;
-            }
-            
-            .main-container {
-                padding: 1rem;
-            }
-            
-            .card-body {
-                padding: 1rem;
-            }
-            
-            .features-grid {
-                grid-template-columns: 1fr;
-            }
-        }
-    </style>
-    <style>
-        /* Glassmorphism overrides */
-        :root {
-            --bg-start: #0f1226;
-            --bg-end: #1b2340;
-            --primary-2: #51e1ff;
-            --glass: rgba(255, 255, 255, 0.08);
-            --glass-strong: rgba(255, 255, 255, 0.14);
-            --border: rgba(255, 255, 255, 0.18);
-            --text: #ecf0ff;
-            --muted: #b8c0ff;
-        }
-        body {
-            color: var(--text);
-            background: radial-gradient(1200px 800px at 10% -10%, #2c2d72 0%, transparent 55%),
-                        radial-gradient(1200px 800px at 110% 10%, #2b5876 0%, transparent 55%),
-                        linear-gradient(160deg, var(--bg-start), var(--bg-end));
-        }
-        /* removed grid background per request */
-        .navbar { background: linear-gradient(180deg, rgba(15,18,38,0.65), rgba(15,18,38,0.35)); border-bottom: 1px solid var(--border); color: var(--text); }
-        .logo { color: var(--text); }
-        .logo-icon { background: linear-gradient(135deg, var(--primary) 0%, var(--primary-2) 100%); box-shadow: inset 0 0 12px rgba(255,255,255,0.25), 0 8px 20px rgba(81, 225, 255, 0.2); }
-        .nav-link { color: var(--muted); }
-        .nav-link:hover { color: var(--text); background: var(--glass); }
-        .hero-section { color: var(--text); }
-        .app-card { background: var(--glass); border: 1px solid var(--border); }
-        .card-header { background: rgba(255,255,255,0.06); border-bottom: 1px solid var(--border); }
-        .card-title { color: var(--text); }
-        .card-description { color: var(--muted); }
-        .tabs { background: rgba(255,255,255,0.06); border: 1px solid var(--border); }
-        .tab { color: var(--muted); border: 1px solid transparent; }
-        .tab:hover { color: var(--text); background: rgba(255,255,255,0.06); border-color: var(--border); }
-        .tab.active { background: linear-gradient(180deg, rgba(255,255,255,0.14), rgba(255,255,255,0.06)); color: #fff; border-color: var(--border); }
-        label { color: var(--text); }
-        .select-wrapper::after { color: var(--muted); }
-        select { background: rgba(10,12,28,0.35); color: var(--text); border: 1px solid var(--border); backdrop-filter: blur(6px); }
-        .file-upload-area { background: rgba(255,255,255,0.06); border-color: var(--border); }
-        .file-upload-area:hover { border-color: rgba(124,108,255,0.8); background: rgba(124,108,255,0.065); }
-        .file-upload-area.active { border-color: var(--primary); background: rgba(124,108,255,0.09); }
-        .file-upload-icon { background: linear-gradient(135deg, var(--primary) 0%, var(--primary-2) 100%); color: #0b1024; }
-        .file-upload-text { color: var(--text); }
-        .file-upload-hint { color: var(--muted); }
-        .file-item { background: rgba(255,255,255,0.06); border: 1px solid var(--border); }
-        .file-name { color: var(--text); }
-        .file-size { color: var(--muted); }
-        .submit-btn { background: linear-gradient(135deg, var(--primary) 0%, var(--primary-2) 100%); color: #0b1024; box-shadow: 0 18px 30px rgba(124,108,255,0.35); }
-        .download-btn { background: linear-gradient(135deg, #9be7ff 0%, #7c6cff 100%); color: #0b1024; box-shadow: 0 12px 24px rgba(123,108,255,0.32); }
-        .status-title { color: var(--text); }
-        .status-badge { border: 1px solid var(--border); background: rgba(255,255,255,0.06); color: var(--muted); }
-        .status-content { background: rgba(255,255,255,0.06); border: 1px solid var(--border); }
-        .status-message { color: var(--muted); }
-        .progress-bar { background: rgba(255,255,255,0.06); border: 1px solid var(--border); }
-        .progress-fill { background: linear-gradient(90deg, var(--primary) 0%, var(--primary-2) 100%); }
-
-        /* Toggle group for processing mode */
-        .toggle-group {
-            display: inline-flex;
-            align-items: center;
-            gap: 0;
-            border: 1px solid var(--border);
-            border-radius: 10px;
-            overflow: hidden;
-            background: rgba(255,255,255,0.06);
-        }
-        .toggle-option {
-            padding: 0.5rem 0.9rem;
-            background: transparent;
-            color: var(--muted);
-            border: none;
-            border-right: 1px solid var(--border);
-            cursor: pointer;
-            font-weight: 600;
-            letter-spacing: 0.02em;
-        }
-        .toggle-option:last-of-type { border-right: none; }
-        .toggle-option.active {
-            background: linear-gradient(180deg, rgba(255,255,255,0.16), rgba(255,255,255,0.08));
-            color: var(--text);
-            box-shadow: inset 0 0 0 1px var(--border);
-        }
-        .toggle-option.disabled { opacity: 0.45; cursor: not-allowed; }
-        .toggle-note { margin-left: 0.6rem; color: var(--muted); font-size: 0.85rem; }
-    </style>
->>>>>>> 49d4f56c
+
 </head>
 <body>
     <nav class="navbar">
